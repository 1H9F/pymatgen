# coding: utf-8

from __future__ import division, unicode_literals

"""
Classes for reading/manipulating/writing VASP ouput files.
"""


__author__ = "Shyue Ping Ong, Geoffroy Hautier, Rickard Armiento, " + \
    "Vincent L Chevrier"
__credits__ = "Anubhav Jain"
__copyright__ = "Copyright 2011, The Materials Project"
__version__ = "1.2"
__maintainer__ = "Shyue Ping Ong"
__email__ = "shyuep@gmail.com"
__status__ = "Production"
__date__ = "Nov 30, 2012"

import os
import glob
import re
import math
import itertools
import warnings
from io import StringIO
import logging
from collections import defaultdict
from xml.etree.cElementTree import iterparse

from six.moves import map, zip

import numpy as np

from monty.io import zopen, reverse_readline

from pymatgen.util.io_utils import clean_lines, micro_pyawk, \
    clean_json
from pymatgen.core.structure import Structure
from pymatgen.core.units import unitized
from pymatgen.core.composition import Composition
from pymatgen.electronic_structure.core import Spin, Orbital
from pymatgen.electronic_structure.dos import CompleteDos, Dos
from pymatgen.electronic_structure.bandstructure import BandStructure, \
    BandStructureSymmLine, get_reconstructed_band_structure
from pymatgen.core.lattice import Lattice
from pymatgen.io.vaspio.vasp_input import Incar, Kpoints, Poscar
from pymatgen.entries.computed_entries import \
    ComputedEntry, ComputedStructureEntry
from pymatgen.serializers.json_coders import PMGSONable

logger = logging.getLogger(__name__)


def _parse_parameters(val_type, val):
    """
    Helper function to convert a Vasprun parameter into the proper type.
    Boolean, int and float types are converted.

    Args:
        val_type: Value type parsed from vasprun.xml.
        val: Actual string value parsed for vasprun.xml.
    """
    if val_type == "logical":
        return val == "T"
    elif val_type == "int":
        return int(val)
    elif val_type == "string":
        return val.strip()
    else:
        return float(val)


def _parse_v_parameters(val_type, val, filename, param_name):
    """
    Helper function to convert a Vasprun array-type parameter into the proper
    type. Boolean, int and float types are converted.

    Args:
        val_type: Value type parsed from vasprun.xml.
        val: Actual string value parsed for vasprun.xml.
        filename: Fullpath of vasprun.xml. Used for robust error handling.
            E.g., if vasprun.xml contains \*\*\* for some Incar parameters,
            the code will try to read from an INCAR file present in the same
            directory.
        param_name: Name of parameter.

    Returns:
        Parsed value.
    """
    if val_type == "logical":
        val = [i == "T" for i in val.split()]
    elif val_type == "int":
        try:
            val = [int(i) for i in val.split()]
        except ValueError:
            # Fix for stupid error in vasprun sometimes which displays
            # LDAUL/J as 2****
            val = _parse_from_incar(filename, param_name)
            if val is None:
                raise IOError("Error in parsing vasprun.xml")
    elif val_type == "string":
        val = val.split()
    else:
        try:
            val = [float(i) for i in val.split()]
        except ValueError:
            # Fix for stupid error in vasprun sometimes which displays
            # MAGMOM as 2****
            val = _parse_from_incar(filename, param_name)
            if val is None:
                raise IOError("Error in parsing vasprun.xml")
    return val


def _parse_varray(elem):
    return [[float(i) for i in v.text.split()] for v in elem]


def _parse_from_incar(filename, key):
    """
    Helper function to parse a parameter from the INCAR.
    """
    dirname = os.path.dirname(filename)
    for f in os.listdir(dirname):
        if re.search("INCAR", f):
            warnings.warn("INCAR found. Using " + key + " from INCAR.")
            incar = Incar.from_file(os.path.join(dirname, f))
            if key in incar:
                return incar[key]
            else:
                return None
    return None


class Vasprun(PMGSONable):
    """
    Vastly improved cElementTree-based parser for vasprun.xml files. Uses
    iterparse to support incremental parsing of large files.
    Speedup over Dom is at least 2x for smallish files (~1Mb) to orders of
    magnitude for larger files (~10Mb).

    Args:
        filename (str): Filename to parse
        ionic_step_skip (int): If ionic_step_skip is a number > 1,
            only every ionic_step_skip ionic steps will be read for
            structure and energies. This is very useful if you are parsing
            very large vasprun.xml files and you are not interested in every
            single ionic step. Note that the final energies may not be the
            actual final energy in the vasprun.
        ionic_step_offset (int): Used together with ionic_step_skip. If set,
            the first ionic step read will be offset by the amount of
            ionic_step_offset. For example, if you want to start reading
            every 10th structure but only from the 3rd structure onwards,
            set ionic_step_skip to 10 and ionic_step_offset to 3. Main use
            case is when doing statistical structure analysis with
            extremely long time scale multiple VASP calculations of
            varying numbers of steps.
        parse_dos (bool): Whether to parse the dos. Defaults to True. Set
            to False to shave off significant time from the parsing if you
            are not interested in getting those data.
        parse_eigen (bool): Whether to parse the eigenvalues. Defaults to
            True. Set to False to shave off significant time from the
            parsing if you are not interested in getting those data.
        parse_projected_eigen (bool): Whether to parse the projected
            eigenvalues. Defaults to False. Set to True to obtain projected
            eigenvalues. **Note that this can take an extreme amount of time
            and memory.** So use this wisely.

    **Vasp results**

    .. attribute:: ionic_steps

        All ionic steps in the run as a list of
        {"structure": structure at end of run,
        "electronic_steps": {All electronic step data in vasprun file},
        "stresses": stress matrix}

    .. attribute:: structures

        List of Structure objects for the structure at each ionic step.

    .. attribute:: tdos

        Total dos calculated at the end of run.

    .. attribute:: idos

        Integrated dos calculated at the end of run.

    .. attribute:: pdos

        List of list of PDos objects. Access as pdos[atomindex][orbitalindex]

    .. attribute:: efermi

        Fermi energy

    .. attribute:: eigenvalues

        Available only if parse_eigen=True. Final eigenvalues as a dict of
        {(spin, kpoint index):[[eigenvalue, occu]]}.
        This representation is based on actual ordering in VASP and is meant as
        an intermediate representation to be converted into proper objects. The
        kpoint index is 0-based (unlike the 1-based indexing in VASP).

    .. attribute:: projected_eigenvalues

        Final projected eigenvalues as a dict of
        {(atom index, band index, kpoint index, Orbital, Spin):float}
        This representation is based on actual ordering in VASP and is meant as
        an intermediate representation to be converted into proper objects. The
        kpoint, band and atom indices are 0-based (unlike the 1-based indexing
        in VASP).

    .. attribute:: dielectric

        The real and imaginary part of the dielectric constant (e.g., computed
        by RPA) in function of the energy (frequency). Optical properties (e.g.
        absorption coefficient) can be obtained through this.
        The date is given as a tuple of 3 values containing each of them
        the energy, the real part tensor, and the imaginary part tensor
        ([energies],[[real_partxx,real_partyy,real_partzz,real_partxy,
        real_partyz,real_partxz]],[[imag_partxx,imag_partyy,imag_partzz,
        imag_partxy, imag_partyz, imag_partxz]])

    .. attribute:: epsilon_static

        The static part of the dielectric constant. Present when it's a DFPT run
        (LEPSILON=TRUE)

    .. attribute:: nionic_steps

        The total number of ionic steps. This number is always equal
        to the total number of steps in the actual run even if
        ionic_step_skip is used.

    **Vasp inputs**

    .. attribute:: incar

        Incar object for parameters specified in INCAR file.

    .. attribute:: parameters

        Incar object with parameters that vasp actually used, including all
        defaults.

    .. attribute:: kpoints

        Kpoints object for KPOINTS specified in run.

    .. attribute:: actual_kpoints

        List of actual kpoints, e.g.,
        [[0.25, 0.125, 0.08333333], [-0.25, 0.125, 0.08333333],
        [0.25, 0.375, 0.08333333], ....]

    .. attribute:: actual_kpoints_weights

        List of kpoint weights, E.g.,
        [0.04166667, 0.04166667, 0.04166667, 0.04166667, 0.04166667, ....]

    .. attribute:: atomic_symbols

        List of atomic symbols, e.g., ["Li", "Fe", "Fe", "P", "P", "P"]

    .. attribute:: potcar_symbols

        List of POTCAR symbols. e.g.,
        ["PAW_PBE Li 17Jan2003", "PAW_PBE Fe 06Sep2000", ..]

    Author: Shyue Ping Ong
    """

    def __init__(self, filename, ionic_step_skip=None,
                 ionic_step_offset=0, parse_dos=True,
                 parse_eigen=True, parse_projected_eigen=False):
        self.filename = filename
        self.ionic_step_skip = ionic_step_skip
        self.ionic_step_offset = ionic_step_offset

        with zopen(filename, "rt") as f:
            if ionic_step_skip or ionic_step_offset:
                # remove parts of the xml file and parse the string
                run = f.read()
                steps = run.split("<calculation>")
                #The text before the first <calculation> is the preamble!
                preamble = steps.pop(0)
                self.nionic_steps = len(steps)
                new_steps = steps[ionic_step_offset::int(ionic_step_skip)]
                #add the tailing informat in the last step from the run
                to_parse = "<calculation>".join(new_steps)
                if steps[-1] != new_steps[-1]:
                    to_parse = "{}<calculation>{}{}".format(
                        preamble, to_parse,
                        steps[-1].split("</calculation>")[-1])
                else:
                    to_parse = "{}<calculation>{}".format(preamble, to_parse)
                self._parse(StringIO(to_parse), parse_dos=parse_dos,
                            parse_eigen=parse_eigen,
                            parse_projected_eigen=parse_projected_eigen)
            else:
                self._parse(f, parse_dos=parse_dos, parse_eigen=parse_eigen,
                            parse_projected_eigen=parse_projected_eigen)
                self.nionic_steps = len(self.ionic_steps)

    def _parse(self, stream, parse_dos, parse_eigen, parse_projected_eigen):
        self.efermi = None
        self.eigenvalues = None
        self.projected_eigenvalues = None
        ionic_steps = []
        parsed_header = False
        for event, elem in iterparse(stream):
            tag = elem.tag
            if not parsed_header:
                if tag == "generator":
                    self.generator = self._parse_params(elem)
                elif tag == "incar":
                    self.incar = self._parse_params(elem)
                elif tag == "kpoints":
                    self.kpoints, self.actual_kpoints, \
                        self.actual_kpoints_weights = self._parse_kpoints(elem)
                elif tag == "parameters":
                    self.parameters = self._parse_params(elem)
                elif tag == "structure" and elem.attrib.get("name") == \
                        "initialpos":
                    self.initial_structure = self._parse_structure(elem)
                elif tag == "atominfo":
                    self.atomic_symbols, self.potcar_symbols = \
                        self._parse_atominfo(elem)
            if tag == "calculation":
                parsed_header = True
                ionic_steps.append(self._parse_calculation(elem))
            elif parse_dos and tag == "dos":
                try:
                    self.tdos, self.idos, self.pdos = self._parse_dos(elem)
                    self.efermi = self.tdos.efermi
                    self.dos_has_errors = False
                except Exception:
                    self.dos_has_errors = True
            elif parse_eigen and tag == "eigenvalues":
                self.eigenvalues = self._parse_eigen(elem)
            elif parse_projected_eigen and tag == "projected":
                self.projected_eigenvalues = self._parse_projected_eigen(elem)
            elif tag == "structure" and elem.attrib.get("name") == \
                    "finalpos":
                self.final_structure = self._parse_structure(elem)
        self.ionic_steps = ionic_steps
        self.vasp_version = self.generator["version"]

    @property
    def structures(self):
        return [step["structure"] for step in self.ionic_steps]

    @property
    def epsilon_static(self):
        """
        Property only available for DFPT calculations.
        """
        return self.ionic_steps[-1].get("epsilon", [])

    @property
    def lattice(self):
        return self.final_structure.lattice

    @property
    def lattice_rec(self):
        return self.final_structure.lattice.reciprocal_lattice

    @property
    def converged_electronic(self):
        """
        Checks that electronic step convergence has been reached in the final
        ionic step
        """
        final_esteps = self.ionic_steps[-1]["electronic_steps"]
        if 'LEPSILON' in self.incar and self.incar['LEPSILON']:
            i = 1
            to_check = set(['e_wo_entrp', 'e_fr_energy', 'e_0_energy'])
            while set(final_esteps[i].keys()) == to_check:
                i += 1
            return i + 1 != self.parameters["NELM"]
        return len(final_esteps) < self.parameters["NELM"]

    @property
    def converged_ionic(self):
        """
        Checks that ionic step convergence has been reached, i.e. that vasp
        exited before reaching the max ionic steps for a relaxation run
        """
        nsw = self.parameters.get("NSW", 0)
        return nsw <= 1 or len(self.ionic_steps) < nsw

    @property
    def converged(self):
        """
        Returns true if a relaxation run is converged.
        """
        return self.converged_electronic and self.converged_ionic

    @property
    @unitized("eV")
    def final_energy(self):
        """
        Final energy from the vasp run.
        """
        try:
            return self.ionic_steps[-1]["electronic_steps"][-1]["e_wo_entrp"]
        except (IndexError, KeyError):
            # not all calculations have a total energy, i.e. GW
            return np.inf

    @property
    def complete_dos(self):
        """
        A complete dos object which incorporates the total dos and all
        projected dos.
        """
        final_struct = self.final_structure
        pdoss = {final_struct[i]: pdos for i, pdos in enumerate(self.pdos)}
        return CompleteDos(self.final_structure, self.tdos, pdoss)

    @property
    def hubbards(self):
        """
        Hubbard U values used if a vasprun is a GGA+U run. {} otherwise.
        """
        symbols = [s.split()[1] for s in self.potcar_symbols]
        symbols = [re.split("_", s)[0] for s in symbols]
        if not self.incar.get("LDAU", False):
            return {}
        us = self.incar.get("LDAUU", self.parameters.get("LDAUU"))
        js = self.incar.get("LDAUJ", self.parameters.get("LDAUJ"))
        if len(us) == len(symbols):
            return {symbols[i]: us[i] - js[i] for i in range(len(symbols))}
        elif sum(us) == 0 and sum(js) == 0:
            return {}
        else:
            raise VaspParserError("Length of U value parameters and atomic "
                                  "symbols are mismatched")

    @property
    def run_type(self):
        """
        Returns the run type. Currently supports only GGA and HF calcs.

        TODO: Fix for other functional types like LDA, PW91, etc.
        """
        if self.is_hubbard:
            return "GGA+U"
        elif self.parameters.get("LHFCALC", False):
            return "HF"
        else:
            return "GGA"

    @property
    def is_hubbard(self):
        """
        True if run is a DFT+U run.
        """
        if len(self.hubbards) == 0:
            return False
        return sum(self.hubbards.values()) > 1e-8

    @property
    def is_spin(self):
        """
        True if run is spin-polarized.
        """
        return self.parameters.get("ISPIN", 1) == 2

    def get_computed_entry(self, inc_structure=False, parameters=None,
                           data=None):
        """
        Returns a ComputedStructureEntry from the vasprun.

        Args:
            inc_structure (bool): Set to True if you want
                ComputedStructureEntries to be returned instead of
                ComputedEntries.
            parameters (list): Input parameters to include. It has to be one of
                the properties supported by the Vasprun object. If
                parameters == None, a default set of parameters that are
                necessary for typical post-processing will be set.
            data (list): Output data to include. Has to be one of the properties
                supported by the Vasprun object.

        Returns:
            ComputedStructureEntry/ComputedEntry
        """
        param_names = {"is_hubbard", "hubbards", "potcar_symbols",
                       "run_type"}
        if parameters:
            param_names.update(parameters)
        params = {p: getattr(self, p) for p in param_names}
        data = {p: getattr(self, p) for p in data} if data is not None else {}

        if inc_structure:
            return ComputedStructureEntry(self.final_structure,
                                          self.final_energy, parameters=params,
                                          data=data)
        else:
            return ComputedEntry(self.final_structure.composition,
                                 self.final_energy, parameters=params,
                                 data=data)

    def get_band_structure(self, kpoints_filename=None, efermi=None,
                           line_mode=False):
        """
        Returns the band structure as a BandStructure object

        Args:
            kpoints_filename (str): Full path of the KPOINTS file from which
                the band structure is generated.
                If none is provided, the code will try to intelligently
                determine the appropriate KPOINTS file by substituting the
                filename of the vasprun.xml with KPOINTS.
                The latter is the default behavior.
            efermi (float): If you want to specify manually the fermi energy
                this is where you should do it. By default, the None value
                means the code will get it from the vasprun.
            line_mode (bool): Force the band structure to be considered as
                a run along symmetry lines.

        Returns:
            a BandStructure object (or more specifically a
            BandStructureSymmLine object if the run is detected to be a run
            along symmetry lines)

            Two types of runs along symmetry lines are accepted: non-sc with
            Line-Mode in the KPOINT file or hybrid, self-consistent with a
            uniform grid+a few kpoints along symmetry lines (explicit KPOINTS
            file) (it's not possible to run a non-sc band structure with hybrid
            functionals). The explicit KPOINTS file needs to have data on the
            kpoint label as commentary.

        TODO:
            - make a bit more general for non Symm Line band structures
            - make a decision on the convention with 2*pi or not.
        """

        if not kpoints_filename:
            kpoints_filename = self.filename.replace('vasprun.xml', 'KPOINTS')
        if not os.path.exists(kpoints_filename) and line_mode is True:
            raise VaspParserError('KPOINTS needed to obtain band structure '
                                  'along symmetry lines.')

        if efermi is None:
            efermi = self.efermi

        kpoint_file = None
        if os.path.exists(kpoints_filename):
            kpoint_file = Kpoints.from_file(kpoints_filename)
        lattice_new = Lattice(self.lattice_rec.matrix * 2 * math.pi)

        kpoints = [np.array(self.actual_kpoints[i])
                   for i in range(len(self.actual_kpoints))]
        dict_eigen = self.as_dict()['output']['eigenvalues']
        dict_p_eigen = {}
        if 'projected_eigenvalues' in self.as_dict()['output']:
            dict_p_eigen = self.as_dict()['output']['projected_eigenvalues']

        p_eigenvals = {}
        if "1" in dict_eigen["0"] and "-1" in dict_eigen["0"] \
                and self.incar['ISPIN'] == 2:
            eigenvals = {Spin.up: [], Spin.down: []}
            if len(dict_p_eigen) != 0:
                p_eigenvals = {Spin.up: [], Spin.down: []}
        else:
            eigenvals = {Spin.up: []}
            if len(dict_p_eigen) != 0:
                p_eigenvals = {Spin.up: []}

        neigenvalues = [len(v['1']) for v in dict_eigen.values()]
        min_eigenvalues = min(neigenvalues)
        get_orb = Orbital.from_string
        for i in range(min_eigenvalues):
            eigenvals[Spin.up].append([dict_eigen[str(j)]['1'][i][0]
                                       for j in range(len(kpoints))])
            if len(dict_p_eigen) != 0:
                p_eigenvals[Spin.up].append(
                    [{get_orb(orb): dict_p_eigen[j]['1'][i][orb]
                      for orb in dict_p_eigen[j]['1'][i]}
                     for j in range(len(kpoints))])
        if Spin.down in eigenvals:
            for i in range(min_eigenvalues):
                eigenvals[Spin.down].append([dict_eigen[str(j)]['-1'][i][0]
                                             for j in range(len(kpoints))])
                if len(dict_p_eigen) != 0:
                    p_eigenvals[Spin.down].append(
                        [{get_orb(orb): dict_p_eigen[j]['-1'][i][orb]
                          for orb in dict_p_eigen[j]['-1'][i]}
                         for j in range(len(kpoints))]
                    )

        # check if we have an hybrid band structure computation
        #for this we look at the presence of the LHFCALC tag
        hybrid_band = False
        if self.parameters['LHFCALC']:
            hybrid_band = True

        if kpoint_file is not None:
            if kpoint_file.style == "Line_mode":
                line_mode = True

        if line_mode:
            labels_dict = {}
            if hybrid_band:
                start_bs_index = 0
                for i in range(len(self.actual_kpoints)):
                    if self.actual_kpoints_weights[i] == 0.0:
                        start_bs_index = i
                        break
                for i in range(len(kpoint_file.kpts)):
                    if kpoint_file.labels[i] is not None:
                        labels_dict[kpoint_file.labels[i]] = \
                            kpoint_file.kpts[i]
                #remake the data only considering line band structure k-points
                #(weight = 0.0 kpoints)
                kpoints = kpoints[start_bs_index:len(kpoints)]
                up_eigen = [eigenvals[Spin.up][i][
                            start_bs_index:len(eigenvals[Spin.up][i])]
                            for i in range(len(eigenvals[Spin.up]))]
                if self.is_spin:
                    down_eigen = [eigenvals[Spin.down][i]
                                  [start_bs_index:
                                  len(eigenvals[Spin.down][i])]
                                  for i in range(len(eigenvals[Spin.down]))]
                    eigenvals = {Spin.up: up_eigen,
                                 Spin.down: down_eigen}
                else:
                    eigenvals = {Spin.up: up_eigen}
            else:
                if '' in kpoint_file.labels:
                    raise Exception("A band structure along symmetry lines "
                                    "requires a label for each kpoint. "
                                    "Check your KPOINTS file")
                labels_dict = dict(zip(kpoint_file.labels, kpoint_file.kpts))
                labels_dict.pop(None, None)
            return BandStructureSymmLine(kpoints, eigenvals, lattice_new,
                                         efermi, labels_dict,
                                         structure=self.final_structure,
                                         projections=p_eigenvals)
        else:
            return BandStructure(kpoints, eigenvals, lattice_new, efermi,
                                 structure=self.final_structure,
                                 projections=p_eigenvals)

    @property
    def eigenvalue_band_properties(self):
        """
        Band properties from the eigenvalues as a tuple,
        (band gap, cbm, vbm, is_band_gap_direct).
        """
        vbm = -float("inf")
        vbm_kpoint = None
        cbm = float("inf")
        cbm_kpoint = None
        for k, val in self.eigenvalues.items():
            for (eigenval, occu) in val:
                if occu > 1e-8 and eigenval > vbm:
                    vbm = eigenval
                    vbm_kpoint = k[0]
                elif occu <= 1e-8 and eigenval < cbm:
                    cbm = eigenval
                    cbm_kpoint = k[0]
        return max(cbm - vbm, 0), cbm, vbm, vbm_kpoint == cbm_kpoint

    def as_dict(self):
        """
        Json-serializable dict representation.
        """
        d = {"vasp_version": self.vasp_version,
             "has_vasp_completed": self.converged,
             "nsites": len(self.final_structure)}
        comp = self.final_structure.composition
        d["unit_cell_formula"] = comp.as_dict()
        d["reduced_cell_formula"] = Composition(comp.reduced_formula).as_dict()
        d["pretty_formula"] = comp.reduced_formula
        symbols = [s.split()[1] for s in self.potcar_symbols]
        symbols = [re.split("_", s)[0] for s in symbols]
        d["is_hubbard"] = self.is_hubbard
        d["hubbards"] = {}
        if d["is_hubbard"]:
            us = self.incar.get("LDAUU", self.parameters.get("LDAUU"))
            js = self.incar.get("LDAUJ", self.parameters.get("LDAUJ"))
            if len(us) == len(symbols):
                d["hubbards"] = {symbols[i]: us[i] - js[i]
                                 for i in range(len(symbols))}
            else:
                raise VaspParserError("Length of U value parameters and atomic"
                                      " symbols are mismatched.")

        unique_symbols = sorted(list(set(symbols)))
        d["elements"] = unique_symbols
        d["nelements"] = len(unique_symbols)

        d["run_type"] = self.run_type

        vin = {"incar": {k: v for k, v in self.incar.items()},
               "crystal": self.initial_structure.as_dict(),
               "kpoints": self.kpoints.as_dict()}
        actual_kpts = [{"abc": list(self.actual_kpoints[i]),
                        "weight": self.actual_kpoints_weights[i]}
                       for i in range(len(self.actual_kpoints))]
        vin["kpoints"]["actual_points"] = actual_kpts
        vin["potcar"] = [s.split(" ")[1] for s in self.potcar_symbols]
        vin["potcar_type"] = [s.split(" ")[0] for s in self.potcar_symbols]
        vin["parameters"] = {k: v for k, v in self.parameters.items()}
        vin["lattice_rec"] = self.lattice_rec.as_dict()
        d["input"] = vin

        nsites = len(self.final_structure)

        try:
            vout = {"ionic_steps": self.ionic_steps,
                    "final_energy": self.final_energy,
                    "final_energy_per_atom": self.final_energy / nsites,
                    "crystal": self.final_structure.as_dict(),
                    "efermi": self.efermi}
        except (ArithmeticError, TypeError):
            vout = {"ionic_steps": self.ionic_steps,
                    "final_energy": self.final_energy,
                    "final_energy_per_atom": None,
                    "crystal": self.final_structure.as_dict(),
                    "efermi": self.efermi}

        if self.eigenvalues:
            eigen = defaultdict(dict)
            for (spin, index), values in self.eigenvalues.items():
                eigen[index][str(spin)] = values
            vout["eigenvalues"] = eigen
            (gap, cbm, vbm, is_direct) = self.eigenvalue_band_properties
            vout.update(dict(bandgap=gap, cbm=cbm, vbm=vbm,
                             is_gap_direct=is_direct))

            if self.projected_eigenvalues:
                peigen = []
                for i in range(len(eigen)):
                    peigen.append({})
                    for spin in eigen[i].keys():
                        peigen[i][spin] = []
                        for j in range(len(eigen[i][spin])):
                            peigen[i][spin].append({})
                for (spin, kpoint_index, band_index, ion_index, orbital), \
                        value in self.projected_eigenvalues.items():
                    beigen = peigen[kpoint_index][str(spin)][band_index]
                    if orbital not in beigen:
                        beigen[orbital] = [0.0] * nsites
                    beigen[orbital][ion_index] = value
                vout['projected_eigenvalues'] = peigen

        vout['epsilon_static'] = self.epsilon_static
        d['output'] = vout
        return clean_json(d, strict=True)

    def _parse_params(self, elem):
        params = {}
        for c in elem:
            if c.tag not in ("i", "v"):
                params.update(self._parse_params(c))
            else:
                name = c.attrib.get("name")
                ptype = c.attrib.get("type")
                val = c.text.strip() if c.text else ""
                if c.tag == "i":
                    params[name] = _parse_parameters(ptype, val)
                else:
                    params[name] = _parse_v_parameters(ptype, val,
                                                       self.filename, name)
        elem.clear()
        return Incar(params)

    def _parse_atominfo(self, elem):
        for a in elem.findall("array"):
            if a.attrib["name"] == "atoms":
                atomic_symbols = [rc.find("c").text.strip()
                                  for rc in a.find("set")]
            elif a.attrib["name"] == "atomtypes":
                potcar_symbols = [rc.findall("c")[4].text.strip()
                                  for rc in a.find("set")]
        elem.clear()
        return atomic_symbols, potcar_symbols

    def _parse_kpoints(self, elem):
        e = elem
        if elem.find("generation"):
            e = elem.find("generation")
        k = Kpoints("Kpoints from vasprun.xml")
        k.style = e.attrib["param"] if "params" in e.attrib else "Reciprocal"
        for v in e.findall("v"):
            name = v.attrib.get("name")
            toks = v.text.split()
            if name == "divisions":
                k.kpts = [[int(i) for i in toks]]
            elif name == "usershift":
                k.kpts_shift = [float(i) for i in toks]
            elif name in {"genvec1", "genvec2", "genvec3", "shift"}:
                setattr(k, name, [float(i) for i in toks])
        for va in elem.findall("varray"):
            name = va.attrib["name"]
            if name == "kpointlist":
                actual_kpoints = _parse_varray(va)
            elif name == "weights":
                weights = [i[0] for i in _parse_varray(va)]
        elem.clear()
        if k.style == "Reciprocal":
            k = Kpoints(comment="Kpoints from vasprun.xml",
                    style="Reciprocal", num_kpts=len(k.kpts),
                    kpts=actual_kpoints, kpts_weights=weights)
        return k, actual_kpoints, weights

    def _parse_structure(self, elem):
        latt = _parse_varray(elem.find("crystal").find("varray"))
        pos = _parse_varray(elem.find("varray"))
        return Structure(latt, self.atomic_symbols, pos)

    def _parse_calculation(self, elem):
        istep = {i.attrib["name"]: float(i.text)
                 for i in elem.find("energy").findall("i")}
        esteps = []
        for scstep in elem.findall("scstep"):
            d = {i.attrib["name"]: float(i.text)
                 for i in scstep.find("energy").findall("i")}
            esteps.append(d)
        s = self._parse_structure(elem.find("structure"))
        for va in elem.findall("varray"):
            istep[va.attrib["name"]] = _parse_varray(va)
        istep["electronic_steps"] = esteps
        istep["structure"] = s
        elem.clear()
        return istep

    def _parse_dos(self, elem):
        efermi = float(elem.find("i").text)
        energies = None
        tdensities = {}
        idensities = {}

        for s in elem.find("total").find("array").find("set").findall("set"):
            data = np.array(_parse_varray(s))
            energies = data[:, 0]
            spin = Spin.up if s.attrib["comment"] == "spin 1" else Spin.down
            tdensities[spin] = data[:, 1]
            idensities[spin] = data[:, 2]

        pdoss = []
        for s in elem.find("partial").find("array").find("set").findall("set"):
            pdos = defaultdict(dict)
            for ss in s.findall("set"):
                spin = Spin.up if ss.attrib["comment"] == "spin 1" else \
                    Spin.down
                data = np.array(_parse_varray(ss))
                nrow, ncol = data.shape
                for j in range(1, ncol):
                    pdos[Orbital.from_vasp_index(j - 1)][spin] = data[:, j]
            pdoss.append(pdos)
        elem.clear()
        return Dos(efermi, energies, tdensities), \
               Dos(efermi, energies, idensities), pdoss

    def _parse_eigen(self, elem):
        eigenvalues = {}
        for s in elem.find("array").find("set").findall("set"):
            spin = Spin.up if s.attrib["comment"] == "spin 1" else \
                Spin.down
            for i, ss in enumerate(s.findall("set")):
                eigenvalues[(spin, i)] = _parse_varray(ss)
        elem.clear()
        return eigenvalues

    def _parse_projected_eigen(self, elem):
        root = elem.find("array").find("set")
        proj_eigen = {}
        for s in root.findall("set"):
            spin = Spin.up if s.attrib["comment"] == "spin1" else \
                Spin.down
            for kpt, ss in enumerate(s.findall("set")):
                for band, sss in enumerate(ss.findall("set")):
                    for atom, data in enumerate(_parse_varray(sss)):
                        for i, v in enumerate(data):
                            orb = Orbital.from_vasp_index(i)
                            proj_eigen[(spin, kpt, band, atom, orb)] = v
        elem.clear()
        return proj_eigen


class Outcar(PMGSONable):
    """
    Parser for data in OUTCAR that is not available in Vasprun.xml

    Note, this class works a bit differently than most of the other
    VaspObjects, since the OUTCAR can be very different depending on which
    "type of run" performed.

    Creating the OUTCAR class with a filename reads "regular parameters" that
    are always present.

    Args:
        filename (str): OUTCAR filename to parse.

    .. attribute:: magnetization

        Magnetization on each ion as a tuple of dict, e.g.,
        ({"d": 0.0, "p": 0.003, "s": 0.002, "tot": 0.005}, ... )
        Note that this data is not always present.  LORBIT must be set to some
        other value than the default.

    .. attribute:: charge

        Charge on each ion as a tuple of dict, e.g.,
        ({"p": 0.154, "s": 0.078, "d": 0.0, "tot": 0.232}, ...)
        Note that this data is not always present.  LORBIT must be set to some
        other value than the default.

    .. attribute:: is_stopped

        True if OUTCAR is from a stopped run (using STOPCAR, see Vasp Manual).

    .. attribute:: run_stats

        Various useful run stats as a dict including "System time (sec)",
        "Total CPU time used (sec)", "Elapsed time (sec)",
        "Maximum memory used (kb)", "Average memory used (kb)",
        "User time (sec)".

    One can then call a specific reader depending on the type of run being
    performed. These are currently: read_igpar(), read_lepsilon() and
    read_lcalcpol(), read_core_state_eign().

    See the documentation of those methods for more documentation.

    Authors: Rickard Armiento, Shyue Ping Ong
    """
    def __init__(self, filename):
        self.filename = filename
        self.is_stopped = False
<<<<<<< HEAD
        cores = 0
        with open(filename, "r") as f:
            for line in f.readlines():
                if "running" in line:
                    cores = line.split()[2]
                    break

        with zopen(filename, "r") as f:
=======
        with zopen(filename, "rt") as f:
>>>>>>> dd322105
            read_charge_mag = False
            charge = []
            mag = []
            header = []
            run_stats = {}
            total_mag = None
            nelect = None
            efermi = None

            time_patt = re.compile("\((sec|kb)\)")
            efermi_patt = re.compile("E-fermi\s*:\s*(\S+)")
            nelect_patt = re.compile("number of electron\s+(\S+)\s+"
                                     "magnetization\s+(\S+)")
            all_lines = []
            for line in reverse_readline(f):
                clean = line.strip()
                all_lines.append(clean)
                if clean.startswith("tot ") and not (charge and mag):
                    read_charge_mag = True
                    data = []
                elif read_charge_mag:
                    if clean.startswith("# of ion"):
                        header = re.split("\s{2,}", line.strip())
                        header.pop(0)
                    elif clean == "total charge":
                        data.reverse()
                        charge = [dict(zip(header, v)) for v in data]
                        read_charge_mag = False
                    elif clean == "magnetization (x)":
                        data.reverse()
                        mag = [dict(zip(header, v)) for v in data]
                        read_charge_mag = False
                    else:
                        m = re.match("\s*(\d+)\s+(([\d\.\-]+)\s+)+", clean)
                        if m:
                            toks = [float(i) for i in re.findall("[\d\.\-]+",
                                                                 clean)]
                            toks.pop(0)
                            data.append(toks)
                elif clean.find("soft stop encountered!  aborting job") != -1:
                    self.is_stopped = True
                    print clean, cores
                else:
                    if time_patt.search(line):
                        tok = line.strip().split(":")
                        run_stats[tok[0].strip()] = float(tok[1].strip())
                        continue
                    m = efermi_patt.search(clean)
                    if m:
                        try:
                            #try-catch because VASP sometimes prints
                            #'E-fermi: ********     XC(G=0):  -6.1327
                            #alpha+bet : -1.8238'
                            efermi = float(m.group(1))
                            continue
                        except ValueError:
                            efermi = None
                            continue
                    m = nelect_patt.search(clean)
                    if m:
                        nelect = float(m.group(1))
                        total_mag = float(m.group(2))
                if all([nelect, total_mag is not None, efermi is not None,
                        run_stats]):
                    break

            run_stats.update({'cores': cores})

            self.run_stats = run_stats
            self.magnetization = tuple(mag)
            self.charge = tuple(charge)
            self.efermi = efermi
            self.nelect = nelect
            self.total_mag = total_mag

    def read_igpar(self):
        """
        Renders accessible:
            er_ev = e<r>_ev (dictionary with Spin.up/Spin.down as keys)
            er_bp = e<r>_bp (dictionary with Spin.up/Spin.down as keys)
            er_ev_tot = spin up + spin down summed
            er_bp_tot = spin up + spin down summed
            p_elc = spin up + spin down summed
            p_ion = spin up + spin down summed

        (See VASP section "LBERRY,  IGPAR,  NPPSTR,  DIPOL tags" for info on
        what these are).
        """

        # variables to be filled
        self.er_ev = {}  # will  be  dict (Spin.up/down) of array(3*float)
        self.er_bp = {}  # will  be  dics (Spin.up/down) of array(3*float)
        self.er_ev_tot = None  # will be array(3*float)
        self.er_bp_tot = None  # will be array(3*float)
        self.p_elec = None
        self.p_ion = None
        try:
            search = []

            # Nonspin cases
            def er_ev(results, match):
                results.er_ev[Spin.up] = np.array(map(float,
                                                      match.groups()[1:4])) / 2
                results.er_ev[Spin.down] = results.er_ev[Spin.up]
                results.context = 2

            search.append(["^ *e<r>_ev=\( *([-0-9.Ee+]*) *([-0-9.Ee+]*) "
                           "*([-0-9.Ee+]*) *\)",
                           None, er_ev])

            def er_bp(results, match):
                results.er_bp[Spin.up] = np.array([float(match.group(i))
                                                   for i in range(1, 4)]) / 2
                results.er_bp[Spin.down] = results.er_bp[Spin.up]

            search.append(["^ *e<r>_bp=\( *([-0-9.Ee+]*) *([-0-9.Ee+]*) "
                           "*([-0-9.Ee+]*) *\)",
                           lambda results, line: results.context == 2, er_bp])

            # Spin cases
            def er_ev_up(results, match):
                results.er_ev[Spin.up] = np.array([float(match.group(i))
                                                   for i in range(1, 4)])
                results.context = Spin.up

            search.append(["^.*Spin component 1 *e<r>_ev=\( *([-0-9.Ee+]*) "
                           "*([-0-9.Ee+]*) *([-0-9.Ee+]*) *\)",
                           None, er_ev_up])

            def er_bp_up(results, match):
                results.er_bp[Spin.up] = np.array([float(match.group(1)),
                                                   float(match.group(2)),
                                                   float(match.group(3))])

            search.append(["^ *e<r>_bp=\( *([-0-9.Ee+]*) *([-0-9.Ee+]*) "
                           "*([-0-9.Ee+]*) *\)",
                           lambda results,
                           line: results.context == Spin.up, er_bp_up])

            def er_ev_dn(results, match):
                results.er_ev[Spin.down] = np.array([float(match.group(1)),
                                                     float(match.group(2)),
                                                     float(match.group(3))])
                results.context = Spin.down
            search.append(["^.*Spin component 2 *e<r>_ev=\( *([-0-9.Ee+]*) "
                           "*([-0-9.Ee+]*) *([-0-9.Ee+]*) *\)",
                           None, er_ev_dn])

            def er_bp_dn(results, match):
                results.er_bp[Spin.down] = np.array([float(match.group(i))
                                                     for i in range(1, 4)])
            search.append(["^ *e<r>_bp=\( *([-0-9.Ee+]*) *([-0-9.Ee+]*) "
                           "*([-0-9.Ee+]*) *\)",
                           lambda results,
                           line: results.context == Spin.down, er_bp_dn])

            # Always present spin/non-spin
            def p_elc(results, match):
                results.p_elc = np.array([float(match.group(i))
                                          for i in range(1, 4)])

            search.append(["^.*Total electronic dipole moment: "
                           "*p\[elc\]=\( *([-0-9.Ee+]*) *([-0-9.Ee+]*) "
                           "*([-0-9.Ee+]*) *\)", None, p_elc])

            def p_ion(results, match):
                results.p_ion = np.array([float(match.group(i))
                                          for i in range(1, 4)])

            search.append(["^.*ionic dipole moment: "
                           "*p\[ion\]=\( *([-0-9.Ee+]*) *([-0-9.Ee+]*) "
                           "*([-0-9.Ee+]*) *\)", None, p_ion])

            self.context = None
            self.er_ev = {Spin.up: None, Spin.down: None}
            self.er_bp = {Spin.up: None, Spin.down: None}

            micro_pyawk(self.filename, search, self)

            if self.er_ev[Spin.up] is not None and \
                    self.er_ev[Spin.down] is not None:
                self.er_ev_tot = self.er_ev[Spin.up] + self.er_ev[Spin.down]

            if self.er_bp[Spin.up] is not None and \
                    self.er_bp[Spin.down] is not None:
                self.er_bp_tot = self.er_bp[Spin.up] + self.er_bp[Spin.down]

        except:
            self.er_ev_tot = None
            self.er_bp_tot = None
            raise Exception("IGPAR OUTCAR could not be parsed.")

    def read_lepsilon(self):
        # variables to be filled
        try:
            search = []

            def dielectric_section_start(results, match):
                results.dielectric_index = -1

            search.append(["MACROSCOPIC STATIC DIELECTRIC TENSOR", None,
                           dielectric_section_start])

            def dielectric_section_start2(results, match):
                results.dielectric_index = 0

            search.append(["-------------------------------------",
                           lambda results,
                           line: results.dielectric_index == -1,
                           dielectric_section_start2])

            def dielectric_data(results, match):
                results.dielectric_tensor[results.dielectric_index, :] = \
                    np.array([float(match.group(i)) for i in range(1, 4)])
                results.dielectric_index += 1

            search.append(["^ *([-0-9.Ee+]+) +([-0-9.Ee+]+) +([-0-9.Ee+]+) *$",
                           lambda results,
                           line: results.dielectric_index >= 0,
                           dielectric_data])

            def dielectric_section_stop(results, match):
                results.dielectric_index = None

            search.append(["-------------------------------------",
                           lambda results, line: results.dielectric_index >= 1,
                           dielectric_section_stop])

            self.dielectric_index = None
            self.dielectric_tensor = np.zeros((3, 3))

            def piezo_section_start(results, match):
                results.piezo_index = 0

            search.append(["PIEZOELECTRIC TENSOR  for field in x, y, z        "
                           "\(e  Angst\)",
                           None, piezo_section_start])

            def piezo_data(results, match):
                results.piezo_tensor[results.piezo_index, :] = \
                    np.array([float(match.group(i)) for i in range(1, 7)])
                results.piezo_index += 1

            search.append(["^ *[xyz] +([-0-9.Ee+]+) +([-0-9.Ee+]+)" +
                           " +([-0-9.Ee+]+) *([-0-9.Ee+]+) +([-0-9.Ee+]+)" +
                           " +([-0-9.Ee+]+)*$",
                           lambda results, line: results.piezo_index >= 0,
                           piezo_data])

            def piezo_section_stop(results, match):
                results.piezo_index = None

            search.append(["-------------------------------------",
                           lambda results, line: results.piezo_index >= 1,
                           piezo_section_stop])

            self.piezo_index = None
            self.piezo_tensor = np.zeros((3, 6))

            def born_section_start(results, match):
                results.born_ion = -1

            search.append(["BORN EFFECTIVE CHARGES " +
                           "\(in e, cummulative output\)",
                           None, born_section_start])

            def born_ion(results, match):
                results.born_ion = int(match.group(1)) - 1
                results.born[results.born_ion] = np.zeros((3, 3))

            search.append(["ion +([0-9]+)", lambda results,
                           line: results.born_ion is not None, born_ion])

            def born_data(results, match):
                results.born[results.born_ion][int(match.group(1)) - 1, :] = \
                    np.array([float(match.group(i)) for i in range(2, 5)])

            search.append(["^ *([1-3]+) +([-0-9.Ee+]+) +([-0-9.Ee+]+) "
                           "+([-0-9.Ee+]+)$",
                           lambda results, line: results.born_ion >= 0,
                           born_data])

            def born_section_stop(results, match):
                results.born_index = None

            search.append(["-------------------------------------",
                           lambda results, line: results.born_ion >= 1,
                           born_section_stop])

            self.born_ion = None
            self.born = {}

            micro_pyawk(self.filename, search, self)

        except:
            raise Exception("LEPSILON OUTCAR could not be parsed.")

    def read_lcalcpol(self):
        # variables to be filled
        self.p_elec = None
        self.p_ion = None
        try:
            search = []

            # Always present spin/non-spin
            def p_elc(results, match):
                results.p_elc = np.array([float(match.group(1)),
                                          float(match.group(2)),
                                          float(match.group(3))])

            search.append(["^.*Total electronic dipole moment: "
                           "*p\[elc\]=\( *([-0-9.Ee+]*) *([-0-9.Ee+]*) "
                           "*([-0-9.Ee+]*) *\)",
                           None, p_elc])

            def p_ion(results, match):
                results.p_ion = np.array([float(match.group(1)),
                                          float(match.group(2)),
                                          float(match.group(3))])
            search.append(["^.*Ionic dipole moment: *p\[ion\]="
                           "\( *([-0-9.Ee+]*)"
                           " *([-0-9.Ee+]*) *([-0-9.Ee+]*) *\)",
                           None, p_ion])

            micro_pyawk(self.filename, search, self)

        except:
            raise Exception("CLACLCPOL OUTCAR could not be parsed.")

    def read_core_state_eigen(self):
        """
        Read the core state eigenenergies at each ionic step.

        Returns:
            A list of dict over the atom such as [{"AO":[core state eig]}].
            The core state eigenenergie list for each AO is over all ionic
            step.

        Example:
            The core state eigenenergie of the 2s AO of the 6th atom of the
            structure at the last ionic step is [5]["2s"][-1]
        """

        natom = len(self.charge)
        cl = [defaultdict(list) for i in range(natom)]

        foutcar = zopen(self.filename, "rt")
        line = foutcar.readline()
        while line != "":
            line = foutcar.readline()
            if "the core state eigen" in line:
                for iat in range(natom):
                    line = foutcar.readline()
                    data = line.split()[1:]
                    for i in range(0, len(data), 2):
                        cl[iat][data[i]].append(float(data[i+1]))
        return cl

    def as_dict(self):
        d = {"@module": self.__class__.__module__,
             "@class": self.__class__.__name__, "efermi": self.efermi,
             "run_stats": self.run_stats, "magnetization": self.magnetization,
             "charge": self.charge, "total_magnetization": self.total_mag,
             "nelect": self.nelect, "is_stopped": self.is_stopped}
        return d


class VolumetricData(object):
    """
    Simple volumetric object for reading LOCPOT and CHGCAR type files.

    .. attribute:: structure

        Structure associated with the Volumetric Data object

    ..attribute:: is_spin_polarized

        True if run is spin polarized

    ..attribute:: dim

        Tuple of dimensions of volumetric grid in each direction (nx, ny, nz).

    ..attribute:: data

        Actual data as a dict of {string: np.array}. The string are "total"
        and "diff", in accordance to the output format of vasp LOCPOT and
        CHGCAR files where the total spin density is written first, followed
        by the difference spin density.

    .. attribute:: ngridpts

        Total number of grid points in volumetric data.
    """
    def __init__(self, structure, data, distance_matrix=None):
        """
        Typically, this constructor is not used directly and the static
        from_file constructor is used. This constructor is designed to allow
        summation and other operations between VolumetricData objects.

        Args:
            structure: Structure associated with the volumetric data
            data: Actual volumetric data.
            distance_matrix: A pre-computed distance matrix if available.
                Useful so pass distance_matrices between sums,
                shortcircuiting an otherwise expensive operation.
        """
        self.structure = structure
        self.is_spin_polarized = len(data) == 2
        self.dim = data["total"].shape
        self.data = data
        self.ngridpts = self.dim[0] * self.dim[1] * self.dim[2]
        #lazy init the spin data since this is not always needed.
        self._spin_data = {}
        self._distance_matrix = {} if not distance_matrix else distance_matrix

    @property
    def spin_data(self):
        """
        The data decomposed into actual spin data as {spin: data}.
        Essentially, this provides the actual Spin.up and Spin.down data
        instead of the total and diff.  Note that by definition, a
        non-spin-polarized run would have Spin.up data == Spin.down data.
        """
        if not self._spin_data:
            spin_data = dict()
            spin_data[Spin.up] = 0.5 * (self.data["total"] +
                                        self.data.get("diff", 0))
            spin_data[Spin.down] = 0.5 * (self.data["total"] -
                                          self.data.get("diff", 0))
            self._spin_data = spin_data
        return self._spin_data

    def get_axis_grid(self, ind):
        """
        Returns the grid for a particular axis.

        Args:
            ind (int): Axis index.
        """
        ng = self.dim
        num_pts = ng[ind]
        lengths = self.structure.lattice.abc
        return [i / num_pts * lengths[ind] for i in range(num_pts)]

    def __add__(self, other):
        return self.linear_add(other, 1.0)

    def __sub__(self, other):
        return self.linear_add(other, -1.0)

    def linear_add(self, other, scale_factor=1.0):
        """
        Method to do a linear sum of volumetric objects. Used by + and -
        operators as well. Returns a VolumetricData object containing the
        linear sum.

        Args:
            other (VolumetricData): Another VolumetricData object
            scale_factor (float): Factor to scale the other data by.

        Returns:
            VolumetricData corresponding to self + scale_factor * other.
        """
        if self.structure != other.structure:
            raise ValueError("Adding or subtraction operations can only be "
                             "performed for volumetric data with the exact "
                             "same structure.")
        #To add checks
        data = {}
        for k in self.data.keys():
            data[k] = self.data[k] + scale_factor * other.data[k]
        return VolumetricData(self.structure, data, self._distance_matrix)

    @staticmethod
    def parse_file(filename):
        """
        Convenience method to parse a generic volumetric data file in the vasp
        like format. Used by subclasses for parsing file.

        Args:
            filename (str): Path of file to parse

        Returns:
            (poscar, data)
        """
        poscar_read = False
        poscar_string = []
        dataset = []
        all_dataset = []
        dim = None
        dimline = None
        read_dataset = False
        ngrid_pts = 0
        data_count = 0
        poscar = None
        with zopen(filename) as f:
            for line in f:
                line = line.strip()
                if read_dataset:
                    toks = line.split()
                    for tok in toks:
                        if data_count < ngrid_pts:
                            #This complicated procedure is necessary because
                            #vasp outputs x as the fastest index, followed by y
                            #then z.
                            x = data_count % dim[0]
                            y = int(math.floor(data_count / dim[0])) % dim[1]
                            z = int(math.floor(data_count / dim[0] / dim[1]))
                            dataset[x, y, z] = float(tok)
                            data_count += 1
                    if data_count >= ngrid_pts:
                        read_dataset = False
                        data_count = 0
                        all_dataset.append(dataset)
                elif not poscar_read:
                    if line != "" or len(poscar_string) == 0:
                        poscar_string.append(line)
                    elif line == "":
                        poscar = Poscar.from_string("\n".join(poscar_string))
                        poscar_read = True
                elif not dim:
                    dim = [int(i) for i in line.split()]
                    ngrid_pts = dim[0] * dim[1] * dim[2]
                    dimline = line
                    read_dataset = True
                    dataset = np.zeros(dim)
                elif line == dimline:
                    read_dataset = True
                    dataset = np.zeros(dim)
            if len(all_dataset) == 2:
                data = {"total": all_dataset[0], "diff": all_dataset[1]}
            else:
                data = {"total": all_dataset[0]}
            return poscar, data

    def write_file(self, file_name, vasp4_compatible=False):
        """
        Write the VolumetricData object to a vasp compatible file.

        Args:
            file_name (str): Path to a file
            vasp4_compatible (bool): True if the format is vasp4 compatible
        """

        with zopen(file_name, "wt") as f:
            p = Poscar(self.structure)

            lines = p.comment + "\n"
            lines += "   1.00000000000000\n"
            latt = self.structure.lattice.matrix
            lines += " %12.6f%12.6f%12.6f\n" % tuple(latt[0,:])
            lines += " %12.6f%12.6f%12.6f\n" % tuple(latt[1,:])
            lines += " %12.6f%12.6f%12.6f\n" % tuple(latt[2,:])
            if not vasp4_compatible:
                lines += "".join(["%5s" % s for s in p.site_symbols]) + "\n"
            lines += "".join(["%6d" % x for x in p.natoms]) + "\n"
            lines += "Direct\n"
            for site in self.structure:
                lines += "%10.6f%10.6f%10.6f\n" % tuple(site.frac_coords)
            lines += "\n"
            f.write(lines)
            a = self.dim

            def write_spin(data_type):
                lines = []
                count = 0
                f.write("{} {} {}\n".format(a[0], a[1], a[2]))
                for (k, j, i) in itertools.product(list(range(a[2])), list(range(a[1])),
                                                   list(range(a[0]))):
                    lines.append("%0.11e" % self.data[data_type][i, j, k])
                    count += 1
                    if count % 5 == 0:
                        f.write("".join(lines) + "\n")
                        lines = []
                    else:
                        lines.append(" ")
                f.write("".join(lines) + "\n")

            write_spin("total")
            if self.is_spin_polarized:
                f.write("\n")
                write_spin("diff")

    def get_integrated_diff(self, ind, radius, nbins=1):
        """
        Get integrated difference of atom index ind up to radius. This can be
        an extremely computationally intensive process, depending on how many
        grid points are in the VolumetricData.

        Args:
            ind (int): Index of atom.
            radius (float): Radius of integration.
            nbins (int): Number of bins. Defaults to 1. This allows one to
                obtain the charge integration up to a list of the cumulative
                charge integration values for radii for [radius/nbins,
                2 * radius/nbins, ....].

        Returns:
            Differential integrated charge as a np array of [[radius, value],
            ...]. Format is for ease of plotting. E.g., plt.plot(data[:,0],
            data[:,1])
        """
        #For non-spin-polarized runs, this is zero by definition.
        if not self.is_spin_polarized:
            radii = [radius / nbins * (i + 1) for i in range(nbins)]
            data = np.zeros((nbins, 2))
            data[:, 0] = radii
            return data

        struct = self.structure
        a = self.dim
        if ind not in self._distance_matrix or\
                self._distance_matrix[ind]["max_radius"] < radius:
            coords = []
            for (x, y, z) in itertools.product(*[list(range(i)) for i in a]):
                coords.append([x / a[0], y / a[1], z / a[2]])
            sites_dist = struct.lattice.get_points_in_sphere(
                coords, struct[ind].coords, radius)
            self._distance_matrix[ind] = {"max_radius": radius,
                                          "data": np.array(sites_dist)}

        data = self._distance_matrix[ind]["data"]

        #Use boolean indexing to find all charges within the desired distance.
        inds = data[:, 1] <= radius
        dists = data[inds, 1]
        data_inds = np.rint(np.mod(list(data[inds, 0]), 1) *
                            np.tile(a, (len(dists), 1))).astype(int)
        vals = [self.data["diff"][x, y, z] for x, y, z in data_inds]

        hist, edges = np.histogram(dists, bins=nbins,
                                   range=[0, radius],
                                   weights=vals)
        data = np.zeros((nbins, 2))
        data[:, 0] = edges[1:]
        data[:, 1] = [sum(hist[0:i + 1]) / self.ngridpts
                      for i in range(nbins)]
        return data

    def get_average_along_axis(self, ind):
        """
        Get the averaged total of the volumetric data a certain axis direction.
        For example, useful for visualizing Hartree Potentials from a LOCPOT
        file.

        Args:
            ind (int): Index of axis.

        Returns:
            Average total along axis
        """
        m = self.data["total"]
        ng = self.dim
        if ind == 0:
            total = np.sum(np.sum(m, axis=1), 1)
        elif ind == 1:
            total = np.sum(np.sum(m, axis=0), 1)
        else:
            total = np.sum(np.sum(m, axis=0), 0)
        return total / ng[(ind + 1) % 3] / ng[(ind + 2) % 3]


class Locpot(VolumetricData):
    """
    Simple object for reading a LOCPOT file.

    Args:
        poscar (Poscar): Poscar object containing structure.
        data: Actual data.
    """

    def __init__(self, poscar, data):
        VolumetricData.__init__(self, poscar.structure, data)
        self.name = poscar.comment

    @staticmethod
    def from_file(filename):
        (poscar, data) = VolumetricData.parse_file(filename)
        return Locpot(poscar, data)


class Chgcar(VolumetricData):
    """
    Simple object for reading a CHGCAR file.

    Args:
        poscar (Poscar): Poscar object containing structure.
        data: Actual data.
    """

    def __init__(self, poscar, data):
        VolumetricData.__init__(self, poscar.structure, data)
        self.poscar = poscar
        self.name = poscar.comment
        self._distance_matrix = {}

    @staticmethod
    def from_file(filename):
        (poscar, data) = VolumetricData.parse_file(filename)
        return Chgcar(poscar, data)


class Procar(object):
    """
    Object for reading a PROCAR file.

    Args:
        filename: Name of file containing PROCAR.

    .. attribute:: data

        A nested dict containing the PROCAR data of the form below. It should
        be noted that VASP uses 1-based indexing for atoms, but this is
        converted to zero-based indexing in this parser to be consistent with
        representation of structures in pymatgen::

            {
                atom_index: {
                    kpoint_index: {
                        "bands": {
                            band_index: {
                                "p": 0.002,
                                "s": 0.025,
                                "d": 0.0
                            },
                            ...
                        },
                        "weight": 0.03125
                    },
                    ...
            }
    """
    def __init__(self, filename):
        data = defaultdict(dict)
        headers = None
        with zopen(filename, "rt") as f:
            lines = list(clean_lines(f.readlines()))
            self.name = lines[0]
            kpointexpr = re.compile("^\s*k-point\s+(\d+).*weight = ([0-9\.]+)")
            bandexpr = re.compile("^\s*band\s+(\d+)")
            ionexpr = re.compile("^ion.*")
            expr = re.compile("^\s*([0-9]+)\s+")
            dataexpr = re.compile("[\.0-9]+")
            weight = 0
            current_kpoint = 0
            current_band = 0
            for l in lines:
                if bandexpr.match(l):
                    m = bandexpr.match(l)
                    current_band = int(m.group(1))
                elif kpointexpr.match(l):
                    m = kpointexpr.match(l)
                    current_kpoint = int(m.group(1))
                    weight = float(m.group(2))
                elif headers is None and ionexpr.match(l):
                    headers = l.split()
                    headers.pop(0)
                    headers.pop(-1)
                elif expr.match(l):
                    linedata = dataexpr.findall(l)
                    num_data = [float(i) for i in linedata]
                    #Convert to zero-based indexing for atoms.
                    index = int(num_data.pop(0)) - 1
                    num_data.pop(-1)
                    if current_kpoint not in data[index]:
                        data[index][current_kpoint] = {"weight": weight,
                                                       "bands": {}}
                    data[index][current_kpoint]["bands"][current_band] = \
                        dict(zip(headers, num_data))
            self.data = data
            self._nb_kpoints = len(data[0].keys())
            self._nb_bands = len(data[0][1]["bands"].keys())

    @property
    def nb_bands(self):
        """
        returns the number of bands in the band structure
        """
        return self._nb_bands

    @property
    def nb_kpoints(self):
        """
        Returns the number of k-points in the band structure calculation
        """
        return self._nb_kpoints

    def get_projection_on_elements(self, structure):
        """
        Method returning a dictionary of projections on elements.
        Spin polarized calculation are not supported.

        Args:
            structure (Structure): Input structure.

        Returns:
            a dictionary in the {Spin.up:[k index][b index][{Element:values}]]
        """
        dico = {Spin.up: []}
        dico[Spin.up] = [[defaultdict(float)
                          for i in range(self._nb_kpoints)]
                         for j in range(self.nb_bands)]

        for iat in self.data:
            name = structure.species[iat].symbol
            for k in self.data[iat]:
                for b in self.data[iat][k]["bands"]:
                    dico[Spin.up][b-1][k-1][name] = \
                        sum(self.data[iat][k]["bands"][b].values())

        return dico

    def get_occupation(self, atom_index, orbital):
        """
        Returns the occupation for a particular orbital of a particular atom.

        Args:
            atom_num (int): Index of atom in the PROCAR. It should be noted
                that VASP uses 1-based indexing for atoms, but this is
                converted to 0-based indexing in this parser to be
                consistent with representation of structures in pymatgen.
            orbital (str): An orbital. If it is a single character, e.g., s,
                p, d or f, the sum of all s-type, p-type, d-type or f-type
                orbitals occupations are returned respectively. If it is a
                specific orbital, e.g., px, dxy, etc., only the occupation
                of that orbital is returned.

        Returns:
            Sum occupation of orbital of atom.
        """
        total = 0
        found = False
        for kpoint, d in self.data[atom_index].items():
            wt = d["weight"]
            for band, dd in d["bands"].items():
                for orb, v in dd.items():
                    if orb.startswith(orbital):
                        found = True
                        total += v * wt
        if not found:
            raise ValueError("Invalid orbital {}".format(orbital))
        return total


class Oszicar(object):
    """
    A basic parser for an OSZICAR output from VASP.  In general, while the
    OSZICAR is useful for a quick look at the output from a VASP run, we
    recommend that you use the Vasprun parser instead, which gives far richer
    information about a run.

    Args:
        filename (str): Filename of file to parse

    .. attribute:: electronic_steps

            All electronic steps as a list of list of dict. e.g.,
            [[{"rms": 160.0, "E": 4507.24605593, "dE": 4507.2, "N": 1,
            "deps": -17777.0, "ncg": 16576}, ...], [....]
            where electronic_steps[index] refers the list of electronic steps
            in one ionic_step, electronic_steps[index][subindex] refers to a
            particular electronic step at subindex in ionic step at index. The
            dict of properties depends on the type of VASP run, but in general,
            "E", "dE" and "rms" should be present in almost all runs.

    .. attribute:: ionic_steps:

            All ionic_steps as a list of dict, e.g.,
            [{"dE": -526.36, "E0": -526.36024, "mag": 0.0, "F": -526.36024},
            ...]
            This is the typical output from VASP at the end of each ionic step.
    """

    def __init__(self, filename):
        electronic_steps = []
        ionic_steps = []
        ionic_pattern = re.compile("(\d+)\s+F=\s*([\d\-\.E\+]+)\s+"
                                   "E0=\s*([\d\-\.E\+]+)\s+"
                                   "d\s*E\s*=\s*([\d\-\.E\+]+)$")
        ionic_mag_pattern = re.compile("(\d+)\s+F=\s*([\d\-\.E\+]+)\s+"
                                       "E0=\s*([\d\-\.E\+]+)\s+"
                                       "d\s*E\s*=\s*([\d\-\.E\+]+)\s+"
                                       "mag=\s*([\d\-\.E\+]+)")
        ionic_MD_pattern = re.compile("(\d+)\s+T=\s*([\d\-\.E\+]+)\s+"
                                      "E=\s*([\d\-\.E\+]+)\s+"
                                      "F=\s*([\d\-\.E\+]+)\s+"
                                      "E0=\s*([\d\-\.E\+]+)\s+"
                                      "EK=\s*([\d\-\.E\+]+)\s+"
                                      "SP=\s*([\d\-\.E\+]+)\s+"
                                      "SK=\s*([\d\-\.E\+]+)")
        electronic_pattern = re.compile("\s*\w+\s*:(.*)")

        def smart_convert(header, num):
            try:
                if header == "N" or header == "ncg":
                    v = int(num)
                    return v
                v = float(num)
                return v
            except ValueError:
                return "--"

        header = []
        with zopen(filename, "rt") as fid:
            for line in fid:
                line = line.strip()
                m = electronic_pattern.match(line)
                if m:
                    toks = m.group(1).split()
                    data = {header[i]: smart_convert(header[i], toks[i])
                            for i in range(len(toks))}
                    if toks[0] == "1":
                        electronic_steps.append([data])
                    else:
                        electronic_steps[-1].append(data)
                elif ionic_pattern.match(line.strip()):
                    m = ionic_pattern.match(line.strip())
                    ionic_steps.append({"F": float(m.group(2)),
                                        "E0": float(m.group(3)),
                                        "dE": float(m.group(4))})
                elif ionic_mag_pattern.match(line.strip()):
                    m = ionic_mag_pattern.match(line.strip())
                    ionic_steps.append({"F": float(m.group(2)),
                                        "E0": float(m.group(3)),
                                        "dE": float(m.group(4)),
                                        "mag": float(m.group(5))})
                elif ionic_MD_pattern.match(line.strip()):
                    m = ionic_MD_pattern.match(line.strip())
                    ionic_steps.append({"T": float(m.group(2)),
                                        "E": float(m.group(3)),
                                        "F": float(m.group(4)),
                                        "E0": float(m.group(5)),
                                        "EK": float(m.group(6)),
                                        "SP": float(m.group(7)),
                                        "SK": float(m.group(8))})
                elif re.match("^\s*N\s+E\s*", line):
                    header = line.strip().replace("d eps", "deps").split()
        self.electronic_steps = electronic_steps
        self.ionic_steps = ionic_steps

    @property
    def all_energies(self):
        """
        Compilation of all energies from all electronic steps and ionic steps
        as a tuple of list of energies, e.g.,
        ((4507.24605593, 143.824705755, -512.073149912, ...), ...)
        """
        all_energies = []
        for i in range(len(self.electronic_steps)):
            energies = [step["E"] for step in self.electronic_steps[i]]
            energies.append(self.ionic_steps[i]["F"])
            all_energies.append(tuple(energies))
        return tuple(all_energies)

    @property
    @unitized("eV")
    def final_energy(self):
        """
        Final energy from run.
        """
        return self.ionic_steps[-1]["F"]

    def as_dict(self):
        return {"electronic_steps": self.electronic_steps,
                "ionic_steps": self.ionic_steps}


class VaspParserError(Exception):
    """
    Exception class for VASP parsing.
    """
    pass


def get_band_structure_from_vasp_multiple_branches(dir_name, efermi=None,
                                                   projections=False):
    """
    This method is used to get band structure info from a VASP directory. It
    takes into account that the run can be divided in several branches named
    "branch_x". If the run has not been divided in branches the method will
    turn to parsing vasprun.xml directly.

    The method returns None is there"s a parsing error

    Args:
        dir_name: Directory containing all bandstructure runs.
        efermi: Efermi for bandstructure.
        projections: True if you want to get the data on site projections if
            any. Note that this is sometimes very large

    Returns:
        A BandStructure Object
    """
    #ToDo: Add better error handling!!!
    if os.path.exists(os.path.join(dir_name, "branch_0")):
        #get all branch dir names
        branch_dir_names = [os.path.abspath(d)
                            for d in glob.glob("{i}/branch_*"
                                               .format(i=dir_name))
                            if os.path.isdir(d)]

        #sort by the directory name (e.g, branch_10)
        sort_by = lambda x: int(x.split("_")[-1])
        sorted_branch_dir_names = sorted(branch_dir_names, key=sort_by)

        # populate branches with Bandstructure instances
        branches = []
        for dir_name in sorted_branch_dir_names:
            xml_file = os.path.join(dir_name, "vasprun.xml")
            if os.path.exists(xml_file):
                run = Vasprun(xml_file, parse_projected_eigen=projections)
                branches.append(run.get_band_structure(efermi=efermi))
            else:
                # It might be better to throw an exception
                warnings.warn("Skipping {}. Unable to find {}"
                              .format(d=dir_name, f=xml_file))

        return get_reconstructed_band_structure(branches, efermi)
    else:
        xml_file = os.path.join(dir_name, "vasprun.xml")
        #Better handling of Errors
        if os.path.exists(xml_file):
            return Vasprun(xml_file, parse_projected_eigen=projections)\
                .get_band_structure(kpoints_filename=None, efermi=efermi)
        else:
            return None


class Xdatcar(object):
    """
    Class representing an XDATCAR file. Only tested with VASP 5.x files.

    .. attribute:: structures

        List of structures parsed from XDATCAR.
    """

    def __init__(self, filename):
        """
        Init a Xdatcar.

        Args:
            filename (str): Filename of XDATCAR file.
        """
        preamble = None
        coords_str = []
        structures = []
        preamble_done = False
        with zopen(filename, "rt") as f:
            for l in f:
                l = l.strip()
                if preamble is None:
                    preamble = [l]
                elif not preamble_done:
                    if l == "":
                        preamble_done = True
                    else:
                        preamble.append(l)
                elif l == "":
                    p = Poscar.from_string("\n".join(preamble +
                                                     ["Direct"] + coords_str))
                    structures.append(p.structure)
                    coords_str = []
                else:
                    coords_str.append(l)
        self.structures = structures


def get_adjusted_fermi_level(efermi, cbm, band_structure):
    """
    When running a band structure computations the fermi level needs to be
    take from the static run that gave the charge density used for the non-self
    consistent band structure run. Sometimes this fermi level is however a
    little too low because of the mismatch between the uniform grid used in
    the static run and the band structure k-points (e.g., the VBM is on Gamma
    and the Gamma point is not in the uniform mesh). Here we use a procedure
    consisting in looking for energy levels higher than the static fermi level
    (but lower than the LUMO) if any of these levels make the band structure
    appears insulating and not metallic anymore, we keep this adjusted fermi
    level. This procedure has shown to detect correctly most insulators.

    Args:
        efermi (float): Fermi energy of the static run
        cbm (float): Conduction band minimum of the static run
        run_bandstructure: a band_structure object

    Returns:
        a new adjusted fermi level
    """
    #make a working copy of band_structure
    bs_working = BandStructureSymmLine.from_dict(band_structure.as_dict())
    if bs_working.is_metal():
        e = efermi
        while e < cbm:
            e += 0.01
            bs_working._efermi = e
            if not bs_working.is_metal():
                return e
    return efermi<|MERGE_RESOLUTION|>--- conflicted
+++ resolved
@@ -936,18 +936,14 @@
     def __init__(self, filename):
         self.filename = filename
         self.is_stopped = False
-<<<<<<< HEAD
+
         cores = 0
         with open(filename, "r") as f:
             for line in f.readlines():
                 if "running" in line:
                     cores = line.split()[2]
                     break
-
-        with zopen(filename, "r") as f:
-=======
         with zopen(filename, "rt") as f:
->>>>>>> dd322105
             read_charge_mag = False
             charge = []
             mag = []
