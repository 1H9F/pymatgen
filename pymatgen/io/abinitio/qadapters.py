--- conflicted
+++ resolved
@@ -839,11 +839,7 @@
                 # some qsub error, e.g. maybe wrong queue specified, don't have permission to submit, etc...
                 msg = ('Error in job submission with PBS file {f} and cmd {c}\n'.format(f=script_file, c=cmd) + 
                        'The error response reads: {}'.format(process.stderr.read()))
-<<<<<<< HEAD
-=======
                 raise self.Error(msg)
->>>>>>> 77006b12
-
         except:
             # random error, e.g. no qsub on machine!
             raise self.Error("Running qsub caused an error...")
