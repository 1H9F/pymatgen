--- conflicted
+++ resolved
@@ -290,17 +290,10 @@
         for lat in bfl[valid]:
             nl = Lattice(lat)
             if np.allclose(nl.angles, s1_angles, rtol=0,
-<<<<<<< HEAD
                                atol=self.angle_tol):
                     yield nl
-                              
+
     def _cmp_struct(self, s1, s2, frac_tol):
-=======
-                           atol=self.angle_tol):
-                yield nl
-
-    def _cmp_struct(self, s1, s2, nl, frac_tol):
->>>>>>> 1012ef04
         #compares the fractional coordinates
         for s1_coords, s2_coords in zip(s1, s2):
             # generate the Bipartite adjacency matrix
@@ -315,6 +308,7 @@
             if not np.linalg.det(np.transpose(biadjacency)*biadjacency):
                 return False
         return True
+    
 
     def fit(self, struct1, struct2):
         """
